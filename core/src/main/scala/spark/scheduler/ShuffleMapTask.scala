--- conflicted
+++ resolved
@@ -43,22 +43,6 @@
 
   def deserializeInfo(stageId: Int, bytes: Array[Byte]): (RDD[_], ShuffleDependency[_,_]) = {
     synchronized {
-<<<<<<< HEAD
-      val old = deserializedInfoCache.get(stageId)
-      if (old != null) {
-        return old
-      } else {
-        val loader = Thread.currentThread.getContextClassLoader
-        val in = new GZIPInputStream(new ByteArrayInputStream(bytes))
-        val ser = SparkEnv.get.closureSerializer.newInstance
-        val objIn = ser.deserializeStream(in)
-        val rdd = objIn.readObject().asInstanceOf[RDD[_]]
-        val dep = objIn.readObject().asInstanceOf[ShuffleDependency[_,_,_]]
-        val tuple = (rdd, dep)
-        deserializedInfoCache.put(stageId, tuple)
-        return tuple
-      }
-=======
       val loader = Thread.currentThread.getContextClassLoader
       val in = new GZIPInputStream(new ByteArrayInputStream(bytes))
       val ser = SparkEnv.get.closureSerializer.newInstance
@@ -66,7 +50,6 @@
       val rdd = objIn.readObject().asInstanceOf[RDD[_]]
       val dep = objIn.readObject().asInstanceOf[ShuffleDependency[_,_]]
       return (rdd, dep)
->>>>>>> f63a40fd
     }
   }
 
